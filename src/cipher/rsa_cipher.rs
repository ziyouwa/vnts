--- conflicted
+++ resolved
@@ -63,20 +63,12 @@
             private_key
         };
         let public_key = RsaPublicKey::from(&private_key);
-<<<<<<< HEAD
-        if let Err(e) = public_key.write_public_key_pem_file("key/public_key.pem", LineEnding::CRLF) {
-                return Err(io::Error::new(
-                    io::ErrorKind::Other,
-                    format!("failed to write to file 'key/public_key.pem' {}", e)));       
-        }
-=======
         match public_key.write_public_key_pem_file(pub_key_path, LineEnding::CRLF) {
             Ok(_) => {}
             Err(e) => {
                 log::warn!("保存公钥文件失败:{}", e);
             }
         };
->>>>>>> 979a3709
         let public_key_der = match public_key.to_public_key_der() {
             Ok(public_key_der) => public_key_der.to_vec(),
             Err(e) => {
