use crate::core::service::PacketHandler;
use crate::protocol::NetPacket;
use std::io;
use std::net::SocketAddr;
use std::sync::atomic::{AtomicUsize, Ordering};
use std::sync::Arc;
use std::time::Duration;
use tokio::io::{AsyncReadExt, AsyncWriteExt};
use tokio::net::tcp::OwnedReadHalf;
use tokio::net::{TcpListener, TcpStream};
use tokio::select;
use tokio::sync::mpsc::{channel, Sender};
use tokio::sync::Notify;
use tokio::signal;

pub async fn start(tcp: TcpListener, handler: PacketHandler) -> io::Result<()> {
    let state = Arc::new((AtomicUsize::new(0), Notify::new()));

    loop {
<<<<<<< HEAD
        select! {
            handle = tcp.accept() =>{
                let (stream, addr) = handle?;
                
                let state = state.clone();
                state.0.fetch_add(1, Ordering::Relaxed);
                // log::info!("State++: {state:?}");

                stream_handle(stream, addr, handler.clone()).await;
                
                if state.0.fetch_sub(1, Ordering::Relaxed) == 1 {
                    state.1.notify_one();
                }
                // log::info!("State--: {state:?}");
            }
            _shutdown = signal::ctrl_c() => {
                log::info!("ctrl_c is pressed, exit");
                let timer = tokio::time::sleep(Duration::from_secs(30));
                // notified by the last active task
                let notification = state.1.notified();
        
                // if the count isn't zero, we have to wait
                if state.0.load(Ordering::Relaxed) != 0 {
                    // wait for either the timer or notification to resolve
                    select! {
                        _ = timer => {log::info!("超时退出");}
                        _ = notification => {log::info!("通知退出");}
                    }
                } else {
                    return Ok(());
                }
            }
        }
=======
        let (stream, addr) = tcp.accept().await?;
        let _ = stream.set_nodelay(true);
        stream_handle(stream, addr, handler.clone()).await;
>>>>>>> 979a3709
    }
}

async fn stream_handle(stream: TcpStream, addr: SocketAddr, handler: PacketHandler) {
    let (r, mut w) = stream.into_split();

    let (sender, mut receiver) = channel::<Vec<u8>>(100);
    tokio::spawn(async move {
        while let Some(data) = receiver.recv().await {
            let len = data.len();
            if let Err(e) = w
                .write_all(&[0, 0, (len >> 8) as u8, (len & 0xFF) as u8])
                .await
            {
                log::info!("发送失败,链接终止:{:?},{:?}", addr, e);
                break;
            }
            if let Err(e) = w.write_all(&data).await {
                log::info!("发送失败,链接终止:{:?},{:?}", addr, e);
                break;
            }
        }
        let _ = w.shutdown().await;
    });
    tokio::spawn(async move {
        if let Err(e) = tcp_read(r, addr, sender, handler).await {
            log::warn!("tcp_read {:?}", e)
        }
    });
}

async fn tcp_read(
    mut read: OwnedReadHalf,
    addr: SocketAddr,
    sender: Sender<Vec<u8>>,
    handler: PacketHandler,
) -> io::Result<()> {
    let mut head = [0; 4];
    let mut buf = [0; 65536];
    let sender = Some(sender);
    loop {
        read.read_exact(&mut head).await?;
        let len = ((head[2] as usize) << 8) | head[3] as usize;
        if len < 12 || len > buf.len() {
            return Err(io::Error::new(
                io::ErrorKind::InvalidData,
                "length overflow",
            ));
        }
        read.read_exact(&mut buf[..len]).await?;
        let packet = NetPacket::new0(len, &mut buf)?;
        if let Some(rs) = handler.handle(packet, addr, &sender).await {
            if sender
                .as_ref()
                .unwrap()
                .send(rs.buffer().to_vec())
                .await
                .is_err()
            {
                return Err(io::Error::new(io::ErrorKind::WriteZero, "send error"));
            }
        }
    }
}<|MERGE_RESOLUTION|>--- conflicted
+++ resolved
@@ -17,45 +17,9 @@
     let state = Arc::new((AtomicUsize::new(0), Notify::new()));
 
     loop {
-<<<<<<< HEAD
-        select! {
-            handle = tcp.accept() =>{
-                let (stream, addr) = handle?;
-                
-                let state = state.clone();
-                state.0.fetch_add(1, Ordering::Relaxed);
-                // log::info!("State++: {state:?}");
-
-                stream_handle(stream, addr, handler.clone()).await;
-                
-                if state.0.fetch_sub(1, Ordering::Relaxed) == 1 {
-                    state.1.notify_one();
-                }
-                // log::info!("State--: {state:?}");
-            }
-            _shutdown = signal::ctrl_c() => {
-                log::info!("ctrl_c is pressed, exit");
-                let timer = tokio::time::sleep(Duration::from_secs(30));
-                // notified by the last active task
-                let notification = state.1.notified();
-        
-                // if the count isn't zero, we have to wait
-                if state.0.load(Ordering::Relaxed) != 0 {
-                    // wait for either the timer or notification to resolve
-                    select! {
-                        _ = timer => {log::info!("超时退出");}
-                        _ = notification => {log::info!("通知退出");}
-                    }
-                } else {
-                    return Ok(());
-                }
-            }
-        }
-=======
         let (stream, addr) = tcp.accept().await?;
         let _ = stream.set_nodelay(true);
         stream_handle(stream, addr, handler.clone()).await;
->>>>>>> 979a3709
     }
 }
 
