use chrono::Local;
use packet::icmp::{icmp, Kind};
use packet::ip::ipv4;
use packet::ip::ipv4::packet::IpV4Packet;
use std::collections::HashMap;
use std::net::{IpAddr, Ipv4Addr, SocketAddr};
use std::sync::Arc;
use std::time::Duration;
use std::{io, result};

use protobuf::Message;
use tokio::net::UdpSocket;
use tokio::sync::mpsc::Sender;

use crate::cipher::{Aes256GcmCipher, Finger, RsaCipher};
use crate::core::entity::{ClientInfo, ClientStatusInfo, NetworkInfo};
use crate::core::store::cache::{AppCache, Context};
use crate::error::*;
use crate::proto::message;
use crate::proto::message::{DeviceList, RegistrationRequest, RegistrationResponse};
use crate::protocol::body::ENCRYPTION_RESERVED;
use crate::protocol::ip_turn_packet::BroadcastPacket;
use crate::protocol::{control_packet, error_packet, service_packet, NetPacket, Protocol, MAX_TTL};
use crate::{protocol, ConfigInfo};

#[derive(Clone)]
pub struct ServerPacketHandler {
    cache: AppCache,
    config: ConfigInfo,
    rsa_cipher: Option<RsaCipher>,
    udp: Arc<UdpSocket>,
}

impl ServerPacketHandler {
    pub fn new(
        cache: AppCache,
        config: ConfigInfo,
        rsa_cipher: Option<RsaCipher>,
        udp: Arc<UdpSocket>,
    ) -> Self {
        Self {
            cache,
            config,
            rsa_cipher,
            udp,
        }
    }
}

impl ServerPacketHandler {
    pub async fn handle<B: AsRef<[u8]> + AsMut<[u8]>>(
        &self,
        mut net_packet: NetPacket<B>,
        addr: SocketAddr,
        tcp_sender: &Option<Sender<Vec<u8>>>,
    ) -> Result<Option<NetPacket<Vec<u8>>>> {
        // 握手请求直接处理
        let source = net_packet.source();
        if net_packet.protocol() == Protocol::Service {
            match protocol::service_packet::Protocol::from(net_packet.transport_protocol()) {
                service_packet::Protocol::HandshakeRequest => {
                    // 回应握手
                    let mut rs = self.handshake(net_packet, addr)?;
                    self.common_param(&mut rs, source);
                    return Ok(Some(rs));
                }
                service_packet::Protocol::SecretHandshakeRequest => {
                    // 加密握手
                    let rs = self.secret_handshake(net_packet, addr).await?;
                    return Ok(Some(rs));
                }
                _ => {}
            }
        }
        // 解密
        let aes = if net_packet.is_encrypt() {
            if let Some(aes) = self.cache.cipher_session.get_and_renew(&addr) {
                aes.decrypt_ipv4(&mut net_packet)?;
                Some(aes)
            } else {
                log::info!("没有密钥:{},head={:?}", addr, net_packet.head());
                return Ok(Some(self.handle_err(addr, source, Error::NoKey)?));
            }
        } else {
            None
        };
        let mut packet = match self
            .handle0(net_packet, addr, tcp_sender, aes.is_some())
            .await
        {
            Ok(rs) => {
                if let Some(rs) = rs {
                    rs
                } else {
                    return Ok(None);
                }
            }
            Err(e) => self.handle_err(addr, source, e)?,
        };
        self.common_param(&mut packet, source);
        if let Some(aes) = aes {
            aes.encrypt_ipv4(&mut packet)?;
        }
        Ok(Some(packet))
    }
    fn common_param<B: AsRef<[u8]> + AsMut<[u8]>>(
        &self,
        net_packet: &mut NetPacket<B>,
        source: Ipv4Addr,
    ) {
        //设置通用参数
        net_packet.set_default_version();
        net_packet.set_destination(source);
        net_packet.set_source(self.config.gateway);
        net_packet.first_set_ttl(MAX_TTL);
        net_packet.set_gateway_flag(true);
    }
    fn handle_err(
        &self,
        addr: SocketAddr,
        source: Ipv4Addr,
        e: Error,
    ) -> Result<NetPacket<Vec<u8>>> {
        log::warn!("addr={},source={},{:?}", addr, source, e);
        let rs = vec![0u8; 12 + ENCRYPTION_RESERVED];
        let mut packet = NetPacket::new_encrypt(rs)?;
        match e {
            Error::Io(_) => {}
            Error::Channel(_) => {}
            Error::Protobuf(_) => {}

            Error::AddressExhausted => {
                packet.set_transport_protocol(error_packet::Protocol::AddressExhausted.into());
            }
            Error::TokenError => {
                packet.set_transport_protocol(error_packet::Protocol::TokenError.into());
            }
            Error::IpAlreadyExists => {
                packet.set_transport_protocol(error_packet::Protocol::IpAlreadyExists.into());
            }
            Error::InvalidIp => {
                packet.set_transport_protocol(error_packet::Protocol::InvalidIp.into());
            }
            Error::Other(msg) => {
                //设置返回内容
                let bytes = msg.as_bytes();
                let rs = vec![0u8; 12 + bytes.len() + ENCRYPTION_RESERVED];
                packet = NetPacket::new_encrypt(rs)?;
                packet.set_payload(bytes)?;
            }
            Error::Disconnect => {
                packet.set_transport_protocol(error_packet::Protocol::Disconnect.into());
            }
            Error::NoKey => {
                packet.set_transport_protocol(error_packet::Protocol::NoKey.into());
            }
        }
        packet.set_protocol(Protocol::Error);
        self.common_param(&mut packet, source);
        Ok(packet)
    }
    async fn handle0<B: AsRef<[u8]> + AsMut<[u8]>>(
        &self,
        net_packet: NetPacket<B>,
        addr: SocketAddr,
        tcp_sender: &Option<Sender<Vec<u8>>>,
        server_secret: bool,
    ) -> Result<Option<NetPacket<Vec<u8>>>> {
        // 处理不需要连接上下文的请求
        let mut net_packet = match self
            .not_context(net_packet, addr, tcp_sender, server_secret)
            .await
        {
            Ok(rs) => {
                return rs;
            }
            Err(net_packet) => net_packet,
        };
        // 需要连接的上下文
        let context = if let Some(context) = self.cache.get_context(&addr) {
            context
        } else {
            return Err(Error::Disconnect);
        };

        match net_packet.protocol() {
            Protocol::Service => {
                match protocol::service_packet::Protocol::from(net_packet.transport_protocol()) {
                    service_packet::Protocol::PullDeviceList => {
                        //拉取网段设备信息
                        return self.poll_device_list(net_packet, addr, &context);
                    }
                    service_packet::Protocol::ClientStatusInfo => {
                        //客户端上报信息
                        let client_status_info =
                            message::ClientStatusInfo::parse_from_bytes(net_packet.payload())?;
                        self.up_client_status_info(client_status_info, &context);
                        return Ok(None);
                    }
                    _ => {}
                }
            }
            Protocol::Control => {
                // 控制数据
                if let control_packet::Protocol::Ping =
                    protocol::control_packet::Protocol::from(net_packet.transport_protocol())
                {
                    return self.control_ping(net_packet, &context);
                }
            }
            Protocol::IpTurn => {
                match protocol::ip_turn_packet::Protocol::from(net_packet.transport_protocol()) {
                    protocol::ip_turn_packet::Protocol::Ipv4Broadcast => {
                        //处理选择性广播,进过网关还原成原始广播
                        let broadcast_packet = BroadcastPacket::new(net_packet.payload())?;
                        let exclude = broadcast_packet.addresses();
                        let broadcast_net_packet = NetPacket::new(broadcast_packet.data()?)?;
                        self.broadcast(&context, broadcast_net_packet, &exclude)?;
                        return Ok(None);
                    }
                    protocol::ip_turn_packet::Protocol::Ipv4 => {
                        let destination = net_packet.destination();
                        let source = net_packet.source();
                        let mut ipv4 = IpV4Packet::new(net_packet.payload_mut())?;
                        if let ipv4::protocol::Protocol::Icmp = ipv4.protocol() {
                            let mut icmp_packet = icmp::IcmpPacket::new(ipv4.payload_mut())?;
                            if icmp_packet.kind() == Kind::EchoRequest {
                                //开启ping
                                icmp_packet.set_kind(Kind::EchoReply);
                                icmp_packet.update_checksum();
                                ipv4.set_source_ip(destination);
                                ipv4.set_destination_ip(source);
                                ipv4.update_checksum();
                                return Ok(Some(NetPacket::new0(
                                    net_packet.data_len(),
                                    net_packet.raw_buffer().to_vec(),
                                )?));
                            }
                        }
                    }
                    _ => {}
                }
            }
            _ => {}
        }
        log::error!(
            "Unknown={:?},{:?},{:?},{:?}",
            net_packet.destination(),
            net_packet.source(),
            net_packet.protocol(),
            net_packet.transport_protocol()
        );
        // Err(Error::Other("Unknown".into()))
        Ok(None)
    }
}

impl ServerPacketHandler {
    async fn not_context<B: AsRef<[u8]>>(
        &self,
        net_packet: NetPacket<B>,
        addr: SocketAddr,
        tcp_sender: &Option<Sender<Vec<u8>>>,
        server_secret: bool,
    ) -> result::Result<Result<Option<NetPacket<Vec<u8>>>>, NetPacket<B>> {
        if net_packet.protocol() == Protocol::Service {
            if let service_packet::Protocol::RegistrationRequest =
                protocol::service_packet::Protocol::from(net_packet.transport_protocol())
            {
                //注册
                return Ok(self
                    .register(net_packet, addr, tcp_sender, server_secret)
                    .await);
            }
        } else if net_packet.protocol() == Protocol::Control {
            if let control_packet::Protocol::AddrRequest =
                protocol::control_packet::Protocol::from(net_packet.transport_protocol())
            {
                return Ok(self.control_addr_request(addr));
            }
        }
        Err(net_packet)
    }
}

impl ServerPacketHandler {
    fn control_ping<B: AsRef<[u8]>>(
        &self,
        net_packet: NetPacket<B>,
        context: &Context,
    ) -> Result<Option<NetPacket<Vec<u8>>>> {
        let vec = vec![0u8; 12 + 4 + ENCRYPTION_RESERVED];
        let mut packet = NetPacket::new_encrypt(vec)?;
        packet.set_protocol(Protocol::Control);
        packet.set_transport_protocol(control_packet::Protocol::Pong.into());
        packet.set_payload(net_packet.payload())?;
        let mut pong_packet = control_packet::PongPacket::new(packet.payload_mut())?;
        let epoch = context.network_info.read().epoch;
        // 这里给客户端的是丢失精度的，可能导致客户端无法感知变更
        pong_packet.set_epoch(epoch as u16);
        Ok(Some(packet))
    }
    fn control_addr_request(&self, addr: SocketAddr) -> Result<Option<NetPacket<Vec<u8>>>> {
        let ipv4 = match addr.ip() {
            IpAddr::V4(ipv4) => ipv4,
            IpAddr::V6(ip) => {
                if let Some(ipv4) = ip.to_ipv4_mapped() {
                    ipv4
                } else {
                    Ipv4Addr::UNSPECIFIED
                }
            }
        };
        let mut packet = NetPacket::new_encrypt(vec![0u8; 12 + 6 + ENCRYPTION_RESERVED])?;
        packet.set_protocol(Protocol::Control);
        packet.set_transport_protocol(control_packet::Protocol::AddrResponse.into());
        let mut addr_packet = control_packet::AddrPacket::new(packet.payload_mut())?;
        addr_packet.set_ipv4(ipv4);
        addr_packet.set_port(addr.port());
        Ok(Some(packet))
    }
}

impl ServerPacketHandler {
    async fn register<B: AsRef<[u8]>>(
        &self,
        net_packet: NetPacket<B>,
        addr: SocketAddr,
        tcp_sender: &Option<Sender<Vec<u8>>>,
        server_secret: bool,
    ) -> Result<Option<NetPacket<Vec<u8>>>> {
        let config = &self.config;
        let cache = &self.cache;
        let request = RegistrationRequest::parse_from_bytes(net_packet.payload())?;
        check_reg(&request)?;
        log::info!(
            "register,{},id={:?},name={:?},version={:?},virtual_ip={},client_secret={},allow_ip_change={},is_fast={},tcp={}",
            addr,
            request.device_id,
            request.name,
            request.version,
            Ipv4Addr::from(request.virtual_ip),
            request.client_secret,
            request.allow_ip_change,
            request.is_fast,
            tcp_sender.is_some()
        );
        let group_id = request.token.clone();
        if let Some(white_token) = &config.white_token {
            if !white_token.contains(&group_id) {
                log::info!(
                    "token不在白名单，white_token={:?}，group_id={:?}",
                    white_token,
                    group_id
                );
                return Err(Error::TokenError);
            }
        }
        let mut response = RegistrationResponse::new();
        //公网地址
        response.public_port = addr.port() as u32;
        match addr.ip() {
            IpAddr::V4(ipv4) => {
                response.public_ip = ipv4.into();
            }
            IpAddr::V6(ipv6) => {
                if let Some(ipv4) = ipv6.to_ipv4_mapped() {
                    response.public_ip = ipv4.into();
                } else {
                    response.public_ipv6 = ipv6.octets().to_vec();
                }
            }
        }
        //固定网段
        let gateway: u32 = config.gateway.into();
        let netmask: u32 = config.netmask.into();
        let network: u32 = gateway & netmask;

        response.virtual_netmask = netmask;
        response.virtual_gateway = gateway;

        let v = cache
            .virtual_network
            .optionally_get_with(group_id.clone(), || {
                (
                    Duration::from_secs(7 * 24 * 3600),
                    Arc::new(parking_lot::const_rwlock(NetworkInfo::new(
                        network, netmask, gateway,
                    ))),
                )
            })
            .await;
        let mut virtual_ip = request.virtual_ip;
        // 可分配的ip段
        let ip_range = network + 1..gateway | (!netmask);
        let timestamp = Local::now().timestamp();
        {
            let mut lock = v.write();
            let mut insert = true;
            if virtual_ip != 0 {
                if u32::from(config.gateway) == virtual_ip
                    || u32::from(config.broadcast) == virtual_ip
                    || !ip_range.contains(&virtual_ip)
                {
                    log::warn!("手动指定的ip无效: {:?}", request);
                    return Err(Error::InvalidIp);
                }
                //指定了ip
                if let Some(info) = lock.clients.get_mut(&request.virtual_ip) {
                    if info.device_id != request.device_id {
                        //ip被占用了,并且不能更改ip
                        if !request.allow_ip_change {
                            log::warn!("手动指定的ip已经存在:{:?}", request);
                            return Err(Error::IpAlreadyExists);
                        }
                        // 重新挑选ip
                        virtual_ip = 0;
                    } else {
                        insert = false;
                    }
                }
            }
            let mut old_ip = 0;
            if insert {
                // 找到上一次用的ip
                for (ip, x) in &lock.clients {
                    if x.device_id == request.device_id {
                        if virtual_ip == 0 {
                            virtual_ip = *ip;
                        } else {
                            old_ip = *ip;
                        }
                        break;
                    }
                }
            }

            if virtual_ip == 0 {
                // 从小到大找一个未使用的ip
                for ip in ip_range {
                    if ip == lock.gateway_ip {
                        continue;
                    }
                    if !lock.clients.contains_key(&ip) {
                        virtual_ip = ip;
                        break;
                    }
                }
            }
            if virtual_ip == 0 {
                log::error!("地址使用完:{:?}", request);
                return Err(Error::AddressExhausted);
            }
            let info = if old_ip == 0 {
                lock.clients
                    .entry(virtual_ip)
                    .or_insert_with(ClientInfo::default)
            } else {
                let client_info = lock.clients.remove(&old_ip).unwrap();
                lock.clients
                    .entry(virtual_ip)
                    .or_insert_with(|| client_info)
            };
            info.name = request.name;
            info.device_id = request.device_id;
            info.version = request.version;
            info.client_secret = request.client_secret;
            info.server_secret = server_secret;
            info.address = addr;
            info.online = true;
            info.virtual_ip = virtual_ip;
            info.tcp_sender = tcp_sender.clone();
            info.last_join_time = Local::now();
            info.timestamp = timestamp;
            lock.epoch += 1;
            response.virtual_ip = virtual_ip;
            response.epoch = lock.epoch as u32;
            response.device_info_list = Self::clients_info(&lock.clients, virtual_ip);
            drop(lock);
        }
        cache
            .insert_ip_session((group_id.clone(), virtual_ip), addr)
            .await;
        cache
            .insert_addr_session(addr, (group_id, virtual_ip, timestamp))
            .await;
        let bytes = response.write_to_bytes()?;
        let rs = vec![0u8; 12 + bytes.len() + ENCRYPTION_RESERVED];
        let mut packet = NetPacket::new_encrypt(rs)?;
        packet.set_protocol(Protocol::Service);
        packet.set_transport_protocol(service_packet::Protocol::RegistrationResponse.into());
        packet.set_payload(&bytes)?;
        Ok(Some(packet))
    }
}

fn check_reg(request: &RegistrationRequest) -> Result<()> {
    if request.token.is_empty() || request.token.len() > 128 {
        return Err(Error::Other("group length error".into()));
    }
    if request.device_id.is_empty() || request.device_id.len() > 128 {
        return Err(Error::Other("device_id length error".into()));
    }
    if request.name.is_empty() || request.name.len() > 128 {
        return Err(Error::Other("name length error".into()));
    }
    Ok(())
}

impl ServerPacketHandler {
    fn handshake<B: AsRef<[u8]>>(
        &self,
<<<<<<< HEAD
        _net_packet: NetPacket<B>,
        addr: SocketAddr,
    ) -> Result<NetPacket<Vec<u8>>> {
        log::info!("handshake:{}", addr);
=======
        net_packet: NetPacket<B>,
        addr: SocketAddr,
    ) -> Result<NetPacket<Vec<u8>>> {
        let req = message::HandshakeRequest::parse_from_bytes(net_packet.payload())?;
        log::info!("handshake:{},{}", addr, req);
>>>>>>> 979a3709
        let mut res = message::HandshakeResponse::new();
        res.version = env!("CARGO_PKG_VERSION").to_string();
        if let Some(rsp_cipher) = &self.rsa_cipher {
            res.key_finger = rsp_cipher.finger();
            if res.key_finger != req.key_finger {
                //指纹不相同则回应公钥，这有助于重连减少数据传输
                res.public_key.extend_from_slice(rsp_cipher.public_key());
            }
            res.secret = true;
        }
        let bytes = res.write_to_bytes()?;
        let vec = vec![0u8; 12 + bytes.len() + ENCRYPTION_RESERVED];
        let mut packet = NetPacket::new_encrypt(vec)?;
        packet.set_protocol(Protocol::Service);
        packet.set_transport_protocol(service_packet::Protocol::HandshakeResponse.into());
        packet.set_payload(&bytes)?;
        Ok(packet)
    }
    async fn secret_handshake<B: AsRef<[u8]>>(
        &self,
        net_packet: NetPacket<B>,
        addr: SocketAddr,
    ) -> Result<NetPacket<Vec<u8>>> {
        log::info!("secret_handshake:{}", addr);
        if let Some(rsp_cipher) = &self.rsa_cipher {
            let source = net_packet.source();
            let rsa_secret_body = rsp_cipher.decrypt(&net_packet)?;
            let sync_secret =
                message::SecretHandshakeRequest::parse_from_bytes(rsa_secret_body.data())?;
            let c = Aes256GcmCipher::new(
                sync_secret
                    .key
                    .try_into()
                    .map_err(|_| Error::Other("key err".into()))?,
                Finger::new(&sync_secret.token),
            );
            let rs = vec![0u8; 12 + ENCRYPTION_RESERVED];
            let mut packet = NetPacket::new_encrypt(rs)?;
            packet.set_protocol(Protocol::Service);
            packet.set_transport_protocol(service_packet::Protocol::SecretHandshakeResponse.into());
            self.common_param(&mut packet, source);
            c.encrypt_ipv4(&mut packet)?;
            self.cache.insert_cipher_session(addr, c).await;
            return Ok(packet);
        }
        Err(Error::Other("no encryption".into()))
    }
}

impl ServerPacketHandler {
    fn poll_device_list<B: AsRef<[u8]>>(
        &self,
        _net_packet: NetPacket<B>,
        _addr: SocketAddr,
        context: &Context,
    ) -> Result<Option<NetPacket<Vec<u8>>>> {
        let guard = context.network_info.read();
        let ips = Self::clients_info(&guard.clients, context.virtual_ip);
        let epoch = guard.epoch;
        drop(guard);
        let mut device_list = DeviceList::new();
        device_list.epoch = epoch as u32;
        device_list.device_info_list = ips;
        let bytes = device_list.write_to_bytes()?;
        let vec = vec![0u8; 12 + bytes.len() + ENCRYPTION_RESERVED];
        let mut device_list_packet = NetPacket::new_encrypt(vec)?;
        device_list_packet.set_protocol(Protocol::Service);
        device_list_packet.set_transport_protocol(service_packet::Protocol::PushDeviceList.into());
        device_list_packet.set_payload(&bytes)?;
        Ok(Some(device_list_packet))
    }
    fn up_client_status_info(
        &self,
        client_status_info: message::ClientStatusInfo,
        context: &Context,
    ) {
<<<<<<< HEAD
        let status_info = ClientStatusInfo {
            p2p_list: client_status_info
                .p2p_list
                .iter()
                .map(|v| v.next_ip.into())
                .collect(),
            up_stream: client_status_info.up_stream,
            down_stream: client_status_info.down_stream,
            is_cone: client_status_info.nat_type.enum_value_or_default()
                == message::PunchNatType::Cone,
            update_time: Local::now(),
            // ..ClientStatusInfo::default()  所有的字段都已被赋值
        };
=======
        let mut status_info = ClientStatusInfo::default();
        let iplist = &mut status_info.p2p_list;
        *iplist = client_status_info
            .p2p_list
            .iter()
            .map(|v| v.next_ip.into())
            .collect();
        status_info.up_stream = client_status_info.up_stream;
        status_info.down_stream = client_status_info.down_stream;
        status_info.is_cone =
            client_status_info.nat_type.enum_value_or_default() == message::PunchNatType::Cone;
        status_info.update_time = Local::now();
>>>>>>> 979a3709
        if let Some(v) = context
            .network_info
            .write()
            .clients
            .get_mut(&client_status_info.source)
        {
            v.client_status = Some(status_info);
        }
    }

    fn clients_info(
        clients: &HashMap<u32, ClientInfo>,
        current_ip: u32,
    ) -> Vec<message::DeviceInfo> {
        clients
            .iter()
            .filter(|&(_, dev)| dev.virtual_ip != current_ip)
            .map(|(_, device_info)| message::DeviceInfo {
                virtual_ip: device_info.virtual_ip,
                name: device_info.name.clone(),
                device_status: if device_info.online { 0 } else { 1 },
                client_secret: device_info.client_secret,
                ..message::DeviceInfo::default()
            })
            .collect()
    }
    fn broadcast<B: AsRef<[u8]>>(
        &self,
        context: &Context,
        net_packet: NetPacket<B>,
        exclude: &[Ipv4Addr],
    ) -> io::Result<()> {
        let client_secret = net_packet.is_encrypt();
        for (ip, client_info) in &context.network_info.read().clients {
            if client_info.online
                && !exclude.contains(&(*ip).into())
                && client_info.client_secret == client_secret
            {
                if let Some(sender) = &client_info.tcp_sender {
                    let _ = sender.try_send(net_packet.buffer().to_vec());
                } else {
                    let _ = self
                        .udp
                        .try_send_to(net_packet.buffer(), client_info.address);
                }
            }
        }
        Ok(())
    }
}<|MERGE_RESOLUTION|>--- conflicted
+++ resolved
@@ -510,18 +510,11 @@
 impl ServerPacketHandler {
     fn handshake<B: AsRef<[u8]>>(
         &self,
-<<<<<<< HEAD
-        _net_packet: NetPacket<B>,
-        addr: SocketAddr,
-    ) -> Result<NetPacket<Vec<u8>>> {
-        log::info!("handshake:{}", addr);
-=======
         net_packet: NetPacket<B>,
         addr: SocketAddr,
     ) -> Result<NetPacket<Vec<u8>>> {
         let req = message::HandshakeRequest::parse_from_bytes(net_packet.payload())?;
         log::info!("handshake:{},{}", addr, req);
->>>>>>> 979a3709
         let mut res = message::HandshakeResponse::new();
         res.version = env!("CARGO_PKG_VERSION").to_string();
         if let Some(rsp_cipher) = &self.rsa_cipher {
@@ -598,21 +591,6 @@
         client_status_info: message::ClientStatusInfo,
         context: &Context,
     ) {
-<<<<<<< HEAD
-        let status_info = ClientStatusInfo {
-            p2p_list: client_status_info
-                .p2p_list
-                .iter()
-                .map(|v| v.next_ip.into())
-                .collect(),
-            up_stream: client_status_info.up_stream,
-            down_stream: client_status_info.down_stream,
-            is_cone: client_status_info.nat_type.enum_value_or_default()
-                == message::PunchNatType::Cone,
-            update_time: Local::now(),
-            // ..ClientStatusInfo::default()  所有的字段都已被赋值
-        };
-=======
         let mut status_info = ClientStatusInfo::default();
         let iplist = &mut status_info.p2p_list;
         *iplist = client_status_info
@@ -625,7 +603,6 @@
         status_info.is_cone =
             client_status_info.nat_type.enum_value_or_default() == message::PunchNatType::Cone;
         status_info.update_time = Local::now();
->>>>>>> 979a3709
         if let Some(v) = context
             .network_info
             .write()
