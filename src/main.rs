--- conflicted
+++ resolved
@@ -15,9 +15,6 @@
 mod protocol;
 pub const VNT_VERSION: &str = env!("CARGO_PKG_VERSION");
 
-<<<<<<< HEAD
-fn log_init(log_path: &Option<String>) {
-=======
 /// 默认网关信息
 const GATEWAY: Ipv4Addr = Ipv4Addr::new(10, 26, 0, 1);
 const NETMASK: Ipv4Addr = Ipv4Addr::new(255, 255, 255, 0);
@@ -74,7 +71,6 @@
 }
 
 fn log_init(root_path: PathBuf, log_path: Option<String>) {
->>>>>>> 979a3709
     let log_path = match log_path {
         None => root_path.join("log"),
         Some(log_path) => {
@@ -142,10 +138,6 @@
 }
 
 #[tokio::main]
-<<<<<<< HEAD
-async fn main() -> Result<()> {
-    // env_logger::Builder::from_env(env_logger::Env::default().default_filter_or("debug")).init();
-=======
 async fn main() {
     println!("version: {}", VNT_VERSION);
     println!("Serial: {}", generated_serial_number::SERIAL_NUMBER);
@@ -167,21 +159,70 @@
         }
         web_port
     };
->>>>>>> 979a3709
-
-    let config = ConfigInfo::new_with_options();
-    
-    log_init(&config.log_path);
-    log::info!("Config: {:?}", config.clone());
-
-    let udp = create_udp(config.port)?;
-    log::info!("监听udp端口: {:?}", config.port);
-
-    let tcp = create_tcp(config.port)?;
-    log::info!("监听tcp端口: {:?}", config.port);
-
-<<<<<<< HEAD
-=======
+
+    let white_token = args
+        .white_token
+        .map(|white_token| HashSet::from_iter(white_token.into_iter()));
+    println!("token白名单: {:?}", white_token);
+    let gateway = if let Some(gateway) = args.gateway {
+        match gateway.parse::<Ipv4Addr>() {
+            Ok(ip) => ip,
+            Err(e) => {
+                log::error!("网关错误，必须为有效的ipv4地址 gateway={},e={}", gateway, e);
+                panic!("网关错误，必须为有效的ipv4地址")
+            }
+        }
+    } else {
+        GATEWAY
+    };
+    println!("网关: {:?}", gateway);
+    if gateway.is_unspecified() {
+        println!("网关地址无效");
+        log::error!("网关错误，必须为有效的ipv4地址 gateway={}", gateway);
+        return;
+    }
+    if gateway.is_broadcast() {
+        println!("网关错误，不能为广播地址");
+        log::error!("网关错误，不能为广播地址 gateway={}", gateway);
+        return;
+    }
+    if gateway.is_multicast() {
+        println!("网关错误，不能为组播地址");
+        log::error!("网关错误，不能为组播地址 gateway={}", gateway);
+        return;
+    }
+    if !gateway.is_private() {
+        println!(
+            "Warning 不是一个私有地址：{:?}，将有可能和公网ip冲突",
+            gateway
+        );
+        log::warn!("网关错误，不是一个私有地址 gateway={}", gateway);
+    }
+    let netmask = if let Some(netmask) = args.netmask {
+        match netmask.parse::<Ipv4Addr>() {
+            Ok(ip) => ip,
+            Err(e) => {
+                log::error!(
+                    "子网掩码错误，必须为有效的ipv4地址 netmask={},e={}",
+                    netmask,
+                    e
+                );
+                panic!("子网掩码错误，必须为有效的ipv4地址")
+            }
+        }
+    } else {
+        NETMASK
+    };
+    println!("子网掩码: {:?}", netmask);
+    if netmask.is_broadcast()
+        || netmask.is_unspecified()
+        || !(!u32::from_be_bytes(netmask.octets()) + 1).is_power_of_two()
+    {
+        println!("子网掩码错误");
+        log::error!("子网掩码错误 netmask={}", netmask);
+        return;
+    }
+
     let broadcast = (!u32::from_be_bytes(netmask.octets())) | u32::from_be_bytes(gateway.octets());
     let broadcast = Ipv4Addr::from(broadcast);
     let check_finger = args.finger;
@@ -217,7 +258,6 @@
     let tcp = create_tcp(port).unwrap();
     log::info!("监听tcp端口: {:?}", port);
     println!("监听tcp端口: {:?}", port);
->>>>>>> 979a3709
     #[cfg(feature = "web")]
     let http = config.web_manager.as_ref().map(|web| {
         log::info!("监听http端口: {:?}", web.web_port);
